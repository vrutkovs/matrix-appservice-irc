--- conflicted
+++ resolved
@@ -220,7 +220,43 @@
     }
 );
 
-<<<<<<< HEAD
+Provisioner.prototype._userHasProvisioningPower = Promise.coroutine(
+    function*(userId, roomId) {
+        log.info(`Check power level of ${userId} in room ${roomId}`);
+        let matrixClient = this._ircBridge.getAppServiceBridge().getClientFactory().getClientAs();
+
+        let powerState = null;
+        try {
+            powerState = yield matrixClient.getStateEvent(roomId, 'm.room.power_levels');
+        }
+        catch (err) {
+            log.error(`Error retrieving power levels (${err.data.error})`);
+        }
+
+        if (!powerState) {
+            throw new Error('Could not retrieve your power levels for the room');
+        }
+
+        let actualPower = 0;
+        if (powerState.users[userId] !== undefined) {
+            actualPower = powerState.users[userId];
+        }
+        else if (powerState.users_default !== undefined) {
+            actualPower = powerState.users_default;
+        }
+
+        let requiredPower = 50;
+        if (powerState.events["m.room.power_levels"] !== undefined) {
+            requiredPower = powerState.events["m.room.power_levels"]
+        }
+        else if (powerState.state_default !== undefined) {
+            requiredPower = powerState.state_default;
+        }
+
+        return actualPower >= requiredPower;
+    }
+);
+
 // Do a series of checks before contacting an operator for permission to create
 //  a provisioned mapping. If the operator responds with 'yes' or 'y', the mapping
 //  is created.
@@ -229,65 +265,6 @@
 //  - (IRC) Check that op's nick is actually a channel op
 //  - (Matrix) check room state to prevent route looping: don't bridge the same
 //    room-channel pair
-//  - (Matrix) update room state m.room.brdiging
-Provisioner.prototype._authoriseProvisioning = Promise.coroutine(
-    function*(server, userId, ircChannel, roomId, opNick, key) {
-        let ircDomain = server.domain;
-
-        let existing = this._getRequest(server, opNick);
-        if (existing) {
-            let from = existing.userId;
-            throw new Error(`Bridging request already sent to `+
-                            `${opNick} on ${server.domain} from ${from}`);
-        }
-
-        // (Matrix) Check power level of user
-        log.info(`Check power level of ${userId} in ${roomId}`);
-=======
-Provisioner.prototype._userHasProvisioningPower = Promise.coroutine(
-    function*(userId, roomId) {
-        log.info(`Check power level of ${userId} in room ${roomId}`);
->>>>>>> 4ee5db69
-        let matrixClient = this._ircBridge.getAppServiceBridge().getClientFactory().getClientAs();
-
-        let powerState = null;
-        try {
-            powerState = yield matrixClient.getStateEvent(roomId, 'm.room.power_levels');
-        }
-        catch (err) {
-            log.error(`Error retrieving power levels (${err.data.error})`);
-        }
-
-        if (!powerState) {
-            throw new Error('Could not retrieve your power levels for the room');
-        }
-
-        let actualPower = 0;
-        if (powerState.users[userId] !== undefined) {
-            actualPower = powerState.users[userId];
-        }
-        else if (powerState.users_default !== undefined) {
-            actualPower = powerState.users_default;
-        }
-
-        let requiredPower = 50;
-        if (powerState.events["m.room.power_levels"] !== undefined) {
-            requiredPower = powerState.events["m.room.power_levels"]
-        }
-        else if (powerState.state_default !== undefined) {
-            requiredPower = powerState.state_default;
-        }
-
-        return actualPower >= requiredPower;
-    }
-);
-
-// Do a series of checks before contacting an operator for permission to create
-//  a provisioned mapping. If the operator responds with 'yes' or 'y', the mapping
-//  is created.
-// The checks done are the following:
-//  - (Matrix) Check power level of user is high enough
-//  - (IRC) Check that op's nick is actually a channel op
 //  - (Matrix) update room state m.room.brdiging
 Provisioner.prototype._authoriseProvisioning = Promise.coroutine(
     function*(server, userId, ircChannel, roomId, opNick, key) {
